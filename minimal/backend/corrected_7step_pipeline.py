'''
Corrected 7-Step Adversarial Pipeline Implementation
Step 3: Generates strategic implementation challenges (NO pre-embedded errors)
Step 4-5: Models provide complete implementations
Step 6: Judge compares implementations against error catalog
Step 7: Creates student assessment based on actual weak model failures
'''

import json
import os
import random
from copy import deepcopy
from datetime import datetime
from typing import Dict, List, Any, Optional, Tuple
import logging
from dataclasses import dataclass
import re

from config import load_prompts, load_tools
from roles import load_model_roles
from clients.bedrock import BedrockRuntime
from clients.provider import get_model_provider, get_provider_info
from services.invoke import Invoker
from persistence.repo import Repo
import sqlite3
from analytics.rewards import (
    StepRewardsReport,
    rewards_step1,
    rewards_step2,
    rewards_step3,
    rewards_step45,
    rewards_step6,
    rewards_step7,
)

# Configure logging
logging.basicConfig(level=logging.INFO)
logger = logging.getLogger(__name__)

@dataclass
class PipelineStep:
    step_number: int
    step_name: str
    model_used: str
    success: bool
    response: str
    timestamp: str

@dataclass
class SevenStepResult:
    topic: str
    subtopic: str
    difficulty: str
    steps_completed: List[PipelineStep]
    final_success: bool
    stopped_at_step: int
    differentiation_achieved: bool
    student_assessment_created: bool
    total_attempts: int
    weak_model_failures: List[str]  # Track actual failure patterns

class CorrectedSevenStepPipeline:
<<<<<<< HEAD
    def __init__(self, provider: str = "openai"):
=======
    def __init__(self, provider: str = "anthropic"):
>>>>>>> 703cbbed
        '''
        Initialize the corrected 7-step pipeline with timestamped logging.

        Args:
<<<<<<< HEAD
            provider: Model provider to use - either "anthropic" or "openai" (default)
        '''
        self.provider = provider

        # Get client and models for the specified provider
        try:
            self.runtime_client, models = get_model_provider(provider)
            self.model_strong = models["strong"]
            self.model_mid = models["mid"]
            self.model_weak = models["weak"]

            # For Anthropic, check if judge supports thinking
            if provider == "anthropic":
                self.roles = load_model_roles()
                self.judge_supports_thinking = self.roles["judge"].supports_thinking
            else:
                # OpenAI thinking support TBD
                self.judge_supports_thinking = False

=======
            provider: Model provider to use - either "anthropic" (default) or "openai"
        '''
        self.provider = provider

        # Get client and models for the specified provider
        try:
            self.runtime_client, models = get_model_provider(provider)
            self.model_strong = models["strong"]
            self.model_mid = models["mid"]
            self.model_weak = models["weak"]

            # For Anthropic, check if judge supports thinking
            if provider == "anthropic":
                self.roles = load_model_roles()
                self.judge_supports_thinking = self.roles["judge"].supports_thinking
            else:
                # OpenAI thinking support TBD
                self.judge_supports_thinking = False

>>>>>>> 703cbbed
            logger.info(f"Pipeline initialized with provider: {provider}")
            logger.info(f"Models - Strong: {self.model_strong}, Mid: {self.model_mid}, Weak: {self.model_weak}")
        except Exception as e:
            logger.error(f"Failed to initialize pipeline with provider '{provider}': {e}")
            raise
<<<<<<< HEAD

        # Maintain backward compatibility for Bedrock-specific attributes
        if provider == "anthropic":
            self.bedrock_runtime = self.runtime_client
            self.aws_region = "us-west-2"

=======

        # Maintain backward compatibility for Bedrock-specific attributes
        if provider == "anthropic":
            self.bedrock_runtime = self.runtime_client
            self.aws_region = "us-west-2"

>>>>>>> 703cbbed
        self.invoker = Invoker(self.runtime_client)

        # Get the absolute path of the directory containing this script
        script_dir = os.path.dirname(os.path.abspath(__file__))
        self.script_dir = script_dir

        # Generate timestamped file names for this pipeline run
        self.run_timestamp = datetime.now().strftime("%Y%m%d_%H%M%S")
        
        # Create paths relative to the script's location
        log_dir = os.path.join(script_dir, "logs", "current")
        results_dir = os.path.join(script_dir, "results")
        self.log_file = os.path.join(log_dir, f"pipeline_run_{self.run_timestamp}.txt")
        self.results_file = os.path.join(script_dir, f"corrected_7step_results_{self.run_timestamp}.json")
        
        # Ensure log directories exist
        os.makedirs(log_dir, exist_ok=True)
        os.makedirs(os.path.join(script_dir, "logs", "archived"), exist_ok=True)
        os.makedirs(results_dir, exist_ok=True)
        
        # Initialize database connection using DATABASE_URL env var or fallback to local SQLite
        self.repo = Repo()

        # Step 7 validation configuration
        self.allowed_difficulties = {"Beginner", "Intermediate", "Advanced", "Expert"}
        self.step7_max_attempts = 3
        self.min_code_lines = 24  # keeps the game substantive
        self.max_code_lines = 60
        self.min_errors = 1
        self.max_errors = 5
        self.min_error_span = 20
        self.max_error_span = 120

        try:
            self.prompts = load_prompts()
            self.tools = load_tools()
        except Exception as exc:
            logger.error(f"Failed to load prompt/tool configuration: {exc}")
            raise

    def invoke_model(self, model_id: str, prompt: str, reasoning_effort: str = "low") -> str:
        '''Invoke a model via the Bedrock runtime wrapper.'''
        return self.invoker.text(model_id, prompt, reasoning_effort=reasoning_effort)

    def invoke_model_with_tools(
        self,
        model_id: str,
        prompt: str,
        tools: List[Dict[str, Any]],
        use_thinking: bool = False,
        reasoning_effort: str = "low",
    ) -> Dict[str, Any]:
        '''Invoke a model via the Bedrock runtime wrapper with tool support.'''
        safe_use_thinking = use_thinking and self.judge_supports_thinking
        return self.invoker.tools(
            model_id,
            prompt,
            tools,
            use_thinking=safe_use_thinking,
            reasoning_effort=reasoning_effort,
        )

    def log_step(self, step: PipelineStep):
        '''Log a pipeline step to both file and database'''
        # Log to timestamped file
        with open(self.log_file, "a") as f:
            f.write(f"\n{'='*80}\n")
            f.write(f"STEP {step.step_number}: {step.step_name}\n")
            f.write(f"MODEL: {step.model_used}\n")
            f.write(f"TIMESTAMP: {step.timestamp}\n")
            f.write(f"SUCCESS: {step.success}\n")
            f.write(f"RESPONSE:\n{step.response}\n")
        
        # Log to database
        self.repo.save_step(
            self.run_timestamp,
            getattr(self, "current_topic", "Unknown"),
            step.step_number,
            step.step_name,
            step.model_used,
            step.success,
            step.response,
            step.timestamp
        )

    def _init_database(self):
        '''Initialize database with enhanced logging tables'''
        conn = sqlite3.connect(self.db_path)
        cursor = conn.cursor()
        
        # Create enhanced_pipeline_runs table to track each run
        cursor.execute('''
            CREATE TABLE IF NOT EXISTS enhanced_pipeline_runs (
                id INTEGER PRIMARY KEY AUTOINCREMENT,
                run_timestamp TEXT NOT NULL UNIQUE,
                topic TEXT NOT NULL,
                started_at TIMESTAMP DEFAULT CURRENT_TIMESTAMP,
                completed_at TIMESTAMP,
                total_steps INTEGER,
                differentiation_achieved BOOLEAN,
                final_success BOOLEAN
            )
        ''')
        
        # Create enhanced_step_responses table for full step data
        cursor.execute('''
            CREATE TABLE IF NOT EXISTS enhanced_step_responses (
                id INTEGER PRIMARY KEY AUTOINCREMENT,
                run_timestamp TEXT NOT NULL,
                topic TEXT NOT NULL,
                step_number INTEGER NOT NULL,
                step_name TEXT NOT NULL,
                model_used TEXT NOT NULL,
                success BOOLEAN NOT NULL,
                response_length INTEGER NOT NULL,
                full_response TEXT NOT NULL,
                timestamp TEXT NOT NULL,
                created_at TIMESTAMP DEFAULT CURRENT_TIMESTAMP
            )
        ''')

        cursor.execute('''
            CREATE TABLE IF NOT EXISTS step_rewards (
                id INTEGER PRIMARY KEY AUTOINCREMENT,
                run_timestamp TEXT NOT NULL,
                step_number INTEGER NOT NULL,
                pass_rate REAL NOT NULL,
                num_tests INTEGER NOT NULL,
                detail_json TEXT NOT NULL,
                created_at TIMESTAMP DEFAULT CURRENT_TIMESTAMP
            )
        ''')

        conn.commit()
        conn.close()

    def _save_reward_to_database(self, step_number: int, report: StepRewardsReport):
        conn = sqlite3.connect(self.db_path)
        cursor = conn.cursor()
        details = [
            {
                "name": result.name,
                "passed": bool(result.passed),
                "detail": result.detail,
            }
            for result in report.results
        ]
        cursor.execute(
            '''
            INSERT INTO step_rewards (run_timestamp, step_number, pass_rate, num_tests, detail_json)
            VALUES (?, ?, ?, ?, ?)
            ''',
            (
                self.run_timestamp,
                step_number,
                float(report.pass_rate),
                len(details),
                json.dumps(details),
            ),
        )
        conn.commit()
        conn.close()

    def _log_step_reward(self, step_number: int, report: StepRewardsReport):
        if report is None:
            return

        details = [
            {
                "name": result.name,
                "passed": bool(result.passed),
                "detail": result.detail,
            }
            for result in report.results
        ]

        metrics_path = os.path.join(self.script_dir, "results", f"metrics_{self.run_timestamp}.json")
        if os.path.exists(metrics_path):
            with open(metrics_path, "r", encoding="utf-8") as f:
                metrics = json.load(f)
        else:
            metrics = {"run_timestamp": self.run_timestamp, "steps": {}}

        metrics["steps"][str(step_number)] = {
            "pass_rate": report.pass_rate,
            "results": details,
        }

        with open(metrics_path, "w", encoding="utf-8") as f:
            json.dump(metrics, f, indent=2)

        self._save_reward_to_database(step_number, report)

    def _write_final_result(
        self,
        final_result: SevenStepResult,
        assessment: Optional[Dict[str, Any]] = None,
    ) -> None:
        steps_data = []
        for step in final_result.steps_completed:
            steps_data.append(
                {
                    "step_number": step.step_number,
                    "step_name": step.step_name,
                    "model_used": step.model_used,
                    "success": bool(step.success),
                    "timestamp": step.timestamp,
                    "response": step.response,
                }
            )

        payload: Dict[str, Any] = {
            "run_timestamp": self.run_timestamp,
            "topic": final_result.topic,
            "subtopic": final_result.subtopic,
            "difficulty": final_result.difficulty,
            "final_success": bool(final_result.final_success),
            "stopped_at_step": final_result.stopped_at_step,
            "differentiation_achieved": bool(final_result.differentiation_achieved),
            "student_assessment_created": bool(final_result.student_assessment_created),
            "total_attempts": final_result.total_attempts,
            "weak_model_failures": final_result.weak_model_failures,
            "steps": steps_data,
            "generated_at": datetime.now().isoformat(),
        }

        if assessment is not None:
            payload["assessment"] = assessment

        try:
            with open(self.results_file, "w", encoding="utf-8") as f:
                json.dump(payload, f, indent=2)
        except Exception as exc:
            logger.warning("Failed to write final result artifact: %s", exc)

    def _get_prompt_template(self, step_key: str) -> str:
        '''Retrieve the prompt template string for a pipeline step.'''
        entry = self.prompts.get(step_key)
        if isinstance(entry, dict):
            template = entry.get("template")
        else:
            template = entry

        if not isinstance(template, str):
            raise KeyError(f"Prompt template missing for step '{step_key}'")

        return template

    def _get_tools(self, step_key: str) -> List[Dict[str, Any]]:
        '''Retrieve tool specifications for a pipeline step.'''
        tool_entry = self.tools.get(step_key)

        if tool_entry is None:
            raise KeyError(f"Tool configuration missing for step '{step_key}'")

        if isinstance(tool_entry, list):
            return deepcopy(tool_entry)

        return [deepcopy(tool_entry)]


    def step1_generate_difficulty_categories(self, topic: str) -> Tuple[bool, Dict[str, List[str]], PipelineStep]:
        '''Step 1: Generate difficulty categories'''
        template = self._get_prompt_template("step1_difficulty_categories")
        prompt = template.format(topic=topic)
        tools = self._get_tools("step1_difficulty_categories")

        response = self.invoke_model_with_tools(self.model_mid, prompt, tools, reasoning_effort="low")
        step = PipelineStep(1, "Generate difficulty categories", self.model_mid, False, str(response), datetime.now().isoformat())

        categories: Dict[str, List[str]] = {}
        try:
            if isinstance(response, dict) and 'error' not in response:
                candidate = response
                required_keys = {"Beginner", "Intermediate", "Advanced"}
                key_set = set(candidate.keys())
                counts_valid = all(
                    isinstance(candidate.get(key), list) and 3 <= len(candidate.get(key, [])) <= 5
                    for key in required_keys
                )
                if key_set == required_keys and counts_valid:
                    categories = candidate
                    step.success = True
                else:
                    step.success = False
            else:
                step.success = False
        except Exception:
            step.success = False
            categories = {}

        self.log_step(step)
        self._log_step_reward(1, rewards_step1(categories if step.success else {}))

        if not step.success:
            categories = {}

        return step.success, categories, step

    def step2_generate_error_catalog(self, topic: str, subtopic: str, difficulty: str) -> Tuple[bool, List[Dict], PipelineStep]:
        '''Step 2: Generate conceptual error catalog - patterns that differentiate strong vs weak models'''
        template = self._get_prompt_template("step2_error_catalog")
        prompt = template.format(topic=topic, difficulty=difficulty, subtopic=subtopic)
        tools = self._get_tools("step2_error_catalog")

        response = self.invoke_model_with_tools(self.model_strong, prompt, tools, reasoning_effort="low")
        step = PipelineStep(2, "Generate conceptual error catalog", self.model_strong, False, str(response), datetime.now().isoformat())

        errors: List[Dict[str, Any]] = []
        try:
            if isinstance(response, dict) and isinstance(response.get('errors'), list):
                raw_errors = response['errors']
                for entry in raw_errors:
                    if not isinstance(entry, dict):
                        continue
                    entry_copy = dict(entry)
                    if 'match_hint' not in entry_copy and 'code_pattern' in entry_copy:
                        entry_copy['match_hint'] = entry_copy['code_pattern']
                    if 'code_pattern' not in entry_copy and 'match_hint' in entry_copy:
                        entry_copy['code_pattern'] = entry_copy['match_hint']
                    errors.append(entry_copy)

            step.success = len(errors) == 6
        except Exception:
            step.success = False
            errors = []

        self.log_step(step)
        self._log_step_reward(2, rewards_step2(errors))

        if not step.success:
            errors = []

        return step.success, errors, step

    def step3_generate_strategic_question(self, topic: str, subtopic: str, difficulty: str, error_catalog: List[Dict], previous_failures: List[str] = None, use_thinking: bool = False) -> Tuple[bool, Dict, PipelineStep]:
        '''Step 3: Generate strategic implementation challenge (NO pre-embedded errors)'''
        template = self._get_prompt_template("step3_strategic_question")

        failure_feedback = ""
        if previous_failures:
            failure_feedback = (
                "\nVALIDATION FEEDBACK (resolve before returning a new challenge):\n"
                + "\n".join(f"- {failure}" for failure in previous_failures)
            )

        catalog_names: List[str] = []
        for error in error_catalog or []:
            name = error.get('mistake')
            if isinstance(name, str) and name.strip():
                catalog_names.append(f"- {name.strip()}")

        prompt = template.format(
            topic=topic,
            subtopic=subtopic,
            difficulty=difficulty,
            catalog_names="\n".join(catalog_names) if catalog_names else "- (no catalog names available)",
            failure_feedback=failure_feedback
        )

        tools = self._get_tools("step3_strategic_question")

        response = self.invoke_model_with_tools(
            self.model_strong,
            prompt,
            tools,
            use_thinking=use_thinking,
            reasoning_effort="low"
        )
        step = PipelineStep(3, "Generate strategic implementation challenge", self.model_strong, False, str(response), datetime.now().isoformat())

        question: Dict[str, Any] = {}
        try:
            if isinstance(response, dict) and 'error' not in response:
                candidate = response
                requirements = candidate.get("requirements")
                artifact_type = candidate.get("artifact_type")
                required_fields_present = all(
                    isinstance(candidate.get(field), str) and candidate.get(field).strip()
                    for field in ("title", "question_text", "context", "success_criteria")
                )
                valid_req_count = isinstance(requirements, list) and 4 <= len(requirements) <= 6
                valid_artifact = isinstance(artifact_type, str) and artifact_type in {
                    "code", "prose", "math", "email", "table", "diagram", "plan", "pseudo", "query", "other"
                }

                if required_fields_present and valid_req_count and valid_artifact:
                    question = candidate
                    step.success = True
                else:
                    step.success = False
            else:
                step.success = False
        except Exception:
            step.success = False
            question = {}

        self.log_step(step)
        self._log_step_reward(3, rewards_step3(question if step.success else {}))

        if not step.success:
            question = {}

        return step.success, question, step

    def step4_test_sonnet(self, question: Dict) -> Tuple[bool, str, PipelineStep]:
        '''Step 4: Test Sonnet (Haiku 3.5) implementation response'''
        template = self._get_prompt_template("step4_test_sonnet")
        requirements = question.get('requirements', []) or []
        prompt = template.format(
            context=question.get('context', 'the domain'),
            artifact=question.get('artifact_type', 'artifact'),
            title=question.get('title', 'Implementation Challenge'),
            question_text=question.get('question_text', ''),
            requirements="\n".join(f"- {req}" for req in requirements) if requirements else "- (no requirements provided)",
            success_criteria=question.get('success_criteria', 'Meets requirements with sound reasoning and robustness')
        )

        response = self.invoke_model(self.model_mid, prompt, reasoning_effort="low")

        # Log diagnostic info about response
        logger.info(f"Step 4 (mid-tier {self.model_mid}) response length: {len(response) if response else 0}")
        if not response or len(response) < 50:
            logger.warning(f"Step 4 returned suspiciously short response: {repr(response)[:200]}")

        step = PipelineStep(4, "Test Sonnet (mid-tier) implementation", self.model_mid, True, response, datetime.now().isoformat())

        self.log_step(step)
        self._log_step_reward(4, rewards_step45(response, requirements))
        return True, response, step

    def step5_test_haiku(self, question: Dict) -> Tuple[bool, str, PipelineStep]:
        '''Step 5: Test Haiku (Haiku 3) implementation response'''
        template = self._get_prompt_template("step5_test_haiku")
        requirements = question.get('requirements', []) or []
        prompt = template.format(
            context=question.get('context', 'the domain'),
            artifact=question.get('artifact_type', 'artifact'),
            title=question.get('title', 'Implementation Challenge'),
            question_text=question.get('question_text', ''),
            requirements="\n".join(f"- {req}" for req in requirements) if requirements else "- (no requirements provided)",
            success_criteria=question.get('success_criteria', 'Meets requirements with sound reasoning and robustness')
        )

        response = self.invoke_model(self.model_weak, prompt, reasoning_effort="low")

        # Log diagnostic info about response
        logger.info(f"Step 5 (weak-tier {self.model_weak}) response length: {len(response) if response else 0}")
        if not response or len(response) < 50:
            logger.warning(f"Step 5 returned suspiciously short response: {repr(response)[:200]}")

        step = PipelineStep(5, "Test Haiku (weak-tier) implementation", self.model_weak, True, response, datetime.now().isoformat())

        self.log_step(step)
        self._log_step_reward(5, rewards_step45(response, requirements))
        return True, response, step

    def step6_judge_responses(self, question: Dict, sonnet_response: str, haiku_response: str, error_catalog: List[Dict]) -> Tuple[bool, Dict[str, Any], List[str], PipelineStep]:
        '''Step 6: Judge if differentiation was achieved by comparing implementations against error catalog'''
        
        # Format entire error catalog for judge visibility
        error_patterns_text = ""
        for i, error in enumerate(error_catalog or [], 1):
            error_patterns_text += (
                f"\n{i}. {error.get('mistake', 'Unknown error')}\n"
                f"   Why problematic: {error.get('why_wrong', 'Issues not specified')}\n"
                f"   Code pattern: {error.get('code_pattern', error.get('match_hint', 'Not specified'))}"
            )

        template = self._get_prompt_template("step6_judge_responses")
        prompt = template.format(
            question_text=question.get('question_text', ''),
            context=question.get('context', ''),
            requirements=", ".join(question.get('requirements', [])),
            error_patterns_text=error_patterns_text,
            sonnet_response=sonnet_response,
            haiku_response=haiku_response
        )
        
        tools = self._get_tools("step6_judge_responses")
        response = self.invoke_model_with_tools(self.model_strong, prompt, tools, reasoning_effort="low")
        step = PipelineStep(
            6,
            "Judge implementation differentiation",
            self.model_strong,
            False,
            json.dumps(response) if isinstance(response, (dict, list, str)) else str(response),
            datetime.now().isoformat()
        )

        judge_payload: Dict[str, Any] = {}
        failures_weaker: List[str] = []
        differentiation_achieved = False

        try:
            if isinstance(response, dict) and 'error' not in response:
                candidate = dict(response)

                diff_val = candidate.get("differentiation_achieved")
                if isinstance(diff_val, str):
                    differentiation_achieved = diff_val.strip().lower() in {"yes", "true", "1"}
                elif isinstance(diff_val, bool):
                    differentiation_achieved = diff_val
                else:
                    differentiation_achieved = False
                candidate["differentiation_achieved"] = differentiation_achieved

                failures_raw = candidate.get("failures_weaker", [])
                if isinstance(failures_raw, list):
                    failures_weaker = [
                        str(item).strip()
                        for item in failures_raw
                        if isinstance(item, (str, int, float)) and str(item).strip()
                    ]
                else:
                    failures_weaker = []

                judge_payload = candidate
                step.success = True
                step.response = json.dumps(judge_payload)
            else:
                step.success = False
        except Exception:
            step.success = False
            judge_payload = {}
            failures_weaker = []

        # Log judge decision for debugging
        logger.info(f"Step 6 Judge Decision:")
        logger.info(f"  Differentiation achieved: {differentiation_achieved}")
        logger.info(f"  Failures detected in weak model: {failures_weaker}")
        logger.info(f"  Reasoning: {judge_payload.get('reasoning', 'N/A')[:300]}")

        self.log_step(step)
        catalog_names = [str((entry or {}).get('mistake', '')).strip() for entry in (error_catalog or []) if isinstance(entry, dict)]
        self._log_step_reward(6, rewards_step6(judge_payload if step.success else {}, catalog_names, haiku_response))
        return differentiation_achieved, judge_payload, failures_weaker, step

    def _build_step7_prompt(
        self,
        topic: str,
        subtopic: str,
        haiku_failures: List[str],
        haiku_response: str,
        sonnet_response: str,
        validation_feedback: Optional[List[str]] = None
    ) -> Tuple[str, List[Dict[str, Any]]]:
        '''Compose the Step 7 prompt (optionally injecting feedback from validation failures).'''

        validation_block = ""
        if validation_feedback:
            feedback_lines = "\n".join(f"- {issue}" for issue in validation_feedback)
            validation_block = (
                "\n\nVALIDATION FEEDBACK FROM THE LAST ATTEMPT:\n"
                "Fix every issue below before returning the next result:\n"
                f"{feedback_lines}\n"
            )

        template = self._get_prompt_template("step7_student_assessment")
        prompt = template.format(
            haiku_failures="\n".join(f"- {failure}" for failure in haiku_failures),
            haiku_response_preview=haiku_response[:2000],
            sonnet_response_preview=sonnet_response[:1000],
            min_code_lines=self.min_code_lines,
            max_code_lines=self.max_code_lines,
            min_error_span=self.min_error_span,
            max_error_span=self.max_error_span,
            min_errors=self.min_errors,
            max_errors=self.max_errors,
            allowed_difficulties=", ".join(sorted(self.allowed_difficulties)),
            topic=topic,
            subtopic=subtopic,
            validation_feedback=validation_block
        )

        tools = self._get_tools("step7_student_assessment")
        if tools:
            difficulty_schema = tools[0].get("input_schema", {}).get("properties", {}).get("difficulty")
            if isinstance(difficulty_schema, dict):
                difficulty_schema["enum"] = sorted(self.allowed_difficulties)

        return prompt, tools

    def _validate_assessment_payload(self, payload: Dict[str, Any]) -> Tuple[bool, Dict[str, Any], List[str]]:
        '''Run deterministic checks to ensure Step 7 output matches frontend expectations.'''
        errors: List[str] = []

        if not isinstance(payload, dict):
            return False, {}, ["Model did not return a JSON object."]

        title = payload.get("title")
        if not isinstance(title, str) or not title.strip():
            errors.append("Title must be a non-empty string.")
        else:
            title = title.strip()

        difficulty = payload.get("difficulty")
        if not isinstance(difficulty, str) or difficulty not in self.allowed_difficulties:
            errors.append(f"Difficulty must be one of {sorted(self.allowed_difficulties)}.")

        allowed_content_types = {"code", "prose", "math", "email", "table", "diagram", "plan", "pseudo", "query", "other"}
        content_type = payload.get("content_type")
        if not isinstance(content_type, str):
            if isinstance(payload.get("code"), list):
                content_type = "code"
            else:
                errors.append("content_type must be provided and be one of the supported modalities.")
                content_type = "code"
        content_type = content_type.strip().lower()
        if content_type not in allowed_content_types:
            errors.append(f"content_type must be one of {sorted(allowed_content_types)}.")

        content_lines = payload.get("content")
        if content_lines is None:
            content_lines = payload.get("code")

        if isinstance(content_lines, str):
            try:
                parsed = json.loads(content_lines)
                if isinstance(parsed, list) and all(isinstance(line, str) for line in parsed):
                    content_lines = parsed
                    logger.warning(f"Step 7 auto-fix: Converted stringified array to native JSON array ({len(parsed)} lines)")
                else:
                    content_lines = content_lines.splitlines()
            except (json.JSONDecodeError, TypeError):
                content_lines = content_lines.splitlines()

        if not isinstance(content_lines, list) or not all(isinstance(line, str) for line in content_lines):
            errors.append("content must be an array of strings.")
            content_lines = []
        else:
            content_lines = [line.rstrip("\r\n") for line in content_lines]
            if not (self.min_code_lines <= len(content_lines) <= self.max_code_lines):
                errors.append(f"content must contain between {self.min_code_lines} and {self.max_code_lines} lines (found {len(content_lines)}).")

        errors_list = payload.get("errors")
        if not isinstance(errors_list, list) or not all(isinstance(item, dict) for item in (errors_list or [])):
            errors.append("Errors must be an array of objects.")
            errors_list = []

        if errors_list and not (self.min_errors <= len(errors_list) <= self.max_errors):
            errors.append(f"Errors array must contain between {self.min_errors} and {self.max_errors} entries (found {len(errors_list)}).")

        joined_content = "\n".join(content_lines)
        marked_spans = re.findall(r"<<([^<>]+)>>", joined_content)

        if not marked_spans:
            errors.append("No << >> error spans were found in the content.")

        # Ensure raw delimiter counts are balanced
        if joined_content.count("<<") != joined_content.count(">>"):
            errors.append("Unbalanced number of << and >> delimiters in the content.")

        sanitized_errors = []
        seen_ids = set()

        for idx, error_entry in enumerate(errors_list):
            error_id = error_entry.get("id")
            description = error_entry.get("description")

            if not isinstance(error_id, str) or not error_id.strip():
                errors.append(f"Error #{idx + 1} is missing a valid 'id'.")
                continue

            error_id = error_id.strip()
            if error_id in seen_ids:
                errors.append(f"Error id '{error_id}' is duplicated.")
            else:
                seen_ids.add(error_id)

            if not (self.min_error_span <= len(error_id) <= self.max_error_span):
                errors.append(f"Error id '{error_id}' must be between {self.min_error_span} and {self.max_error_span} characters (found {len(error_id)}).")

            occurrences = joined_content.count(f"<<{error_id}>>")
            if occurrences != 1:
                errors.append(f"Error id '{error_id}' must appear exactly once in the content; found {occurrences}.")

            if error_id not in marked_spans:
                errors.append(f"Error id '{error_id}' is not wrapped in << >> within the content.")

            if not isinstance(description, str) or not description.strip():
                errors.append(f"Error id '{error_id}' is missing a description.")
            else:
                desc = description.strip()
                if len(desc) > 180:
                    errors.append(f"Error description for id '{error_id}' is too long ({len(desc)} chars, max 180).")
                description = desc

            sanitized_errors.append({"id": error_id, "description": description})

        if marked_spans and errors_list and len(marked_spans) != len(errors_list):
            errors.append(f"Number of marked spans ({len(marked_spans)}) does not match number of error entries ({len(errors_list)}).")

        if errors:
            return False, {}, errors

        sanitized_payload = {
            "title": title,
            "difficulty": difficulty,
            "content_type": content_type,
            "content": content_lines,
            "code": content_lines,  # Backward compatibility for consumers expecting 'code'
            "errors": sanitized_errors
        }

        return True, sanitized_payload, []

    def step7_create_student_assessment(self, question: Dict, sonnet_response: str, haiku_response: str, haiku_failures: List[str]) -> Tuple[bool, Dict, PipelineStep]:
        '''Step 7: Create student assessment with error spans based on actual weak model failures'''

        topic = question.get('context', 'AI/ML implementation')
        subtopic = question.get('title', 'Implementation Challenge')

        validation_feedback: Optional[List[str]] = None
        last_step: Optional[PipelineStep] = None

        for attempt in range(1, self.step7_max_attempts + 1):
            prompt, tools = self._build_step7_prompt(
                topic=topic,
                subtopic=subtopic,
                haiku_failures=haiku_failures,
                haiku_response=haiku_response,
                sonnet_response=sonnet_response,
                validation_feedback=validation_feedback
            )

            use_thinking = (attempt > 1 and getattr(self, 'judge_supports_thinking', False))
            response = self.invoke_model_with_tools(
                self.model_strong,
                prompt,
                tools,
                use_thinking=use_thinking,
                reasoning_effort="low"
            )
            step = PipelineStep(
                7,
                f"Create student assessment from weak model failures (attempt {attempt})",
                self.model_strong,
                False,
                json.dumps(response) if isinstance(response, (dict, list, str)) else str(response),
                datetime.now().isoformat()
            )

            validation_feedback = []

            if not isinstance(response, dict) or 'error' in response:
                validation_feedback.append("The model did not return valid structured output via the student_assessment_tool.")
                step.response = json.dumps({
                    "model_response": response,
                    "validation_errors": validation_feedback
                })
                self.log_step(step)
                payload = response if isinstance(response, dict) else {}
                self._log_step_reward(7, rewards_step7(payload))
                last_step = step
                continue

            is_valid, sanitized_payload, validation_errors = self._validate_assessment_payload(response)

            if is_valid:
                step.success = True
                step.response = json.dumps(sanitized_payload)
                self.log_step(step)
                self._log_step_reward(7, rewards_step7(sanitized_payload))
                return True, sanitized_payload, step

            validation_feedback = validation_errors
            step.response = json.dumps({
                "model_response": response,
                "validation_errors": validation_errors
            })
            self.log_step(step)
            self._log_step_reward(7, rewards_step7(response))
            last_step = step

        # If we exhaust retries, return failure with the last logged step
        if last_step is None:
            last_step = PipelineStep(
                7,
                "Create student assessment from weak model failures",
                self.model_strong,
                False,
                json.dumps({"validation_errors": validation_feedback or ["Unknown Step 7 failure."]}),
                datetime.now().isoformat()
            )
            self.log_step(last_step)
            self._log_step_reward(7, rewards_step7({}))

        return False, {}, last_step

    def run_full_pipeline(self, topic: str, max_attempts: int = 3) -> SevenStepResult:
        '''Run the complete corrected 7-step pipeline'''
        logger.info(f"Starting corrected 7-step pipeline for: {topic}")
        
        # Set current topic for database logging
        self.current_topic = topic
        
        # Initialize log file with run header
        with open(self.log_file, "w") as f:
            f.write(f"Pipeline Run Started: {datetime.now()}\n")
            f.write(f"Run ID: {self.run_timestamp}\n")
            f.write(f"Topic: {topic}\n")
            f.write("="*80 + "\n")
        
        steps_completed = []

        # Step 1: Generate difficulty categories
        self.repo.mark_run_start(self.run_timestamp, topic)
        success, categories, step1 = self.step1_generate_difficulty_categories(topic)
        steps_completed.append(step1)

        if not success:
            result = SevenStepResult(topic, "", "", steps_completed, False, 1, False, False, 1, [])
            self.repo.mark_run_end(
                self.run_timestamp,
                total_steps=len(steps_completed),
                differentiation_achieved=False,
                final_success=False
            )
            self._write_final_result(result)
            return result

        # Randomly select difficulty level and subtopic for testing
        available_difficulties = [d for d in ["Beginner", "Intermediate", "Advanced"] if d in categories and categories[d]]
        if available_difficulties:
            difficulty = random.choice(available_difficulties)
            subtopics = categories.get(difficulty, ["General concepts"])
            subtopic = random.choice(subtopics) if subtopics else "General concepts"
        else:
            difficulty = "Intermediate"
            subtopic = "General concepts"

        # Step 2: Generate error catalog (run once)
        success, error_catalog, step2 = self.step2_generate_error_catalog(topic, subtopic, difficulty)
        steps_completed.append(step2)
        if not success:
            result = SevenStepResult(topic, subtopic, difficulty, steps_completed, False, 2, False, False, 1, [])
            self.repo.mark_run_end(
                self.run_timestamp,
                total_steps=len(steps_completed),
                differentiation_achieved=False,
                final_success=False
            )
            self._write_final_result(result)
            return result
        
        # Retry loop for steps 3-6 (strategic question → implementation testing → differentiation judgment)
        previous_failures = []
        for attempt in range(1, max_attempts + 1):
            logger.info(f"Strategic differentiation attempt {attempt} for {topic}")
            attempt_steps = []

            # Enable thinking mode on retries (need deeper reasoning to craft harder questions)
            use_thinking = (attempt > 1 and getattr(self, 'judge_supports_thinking', False))

            # Step 3: Generate strategic implementation challenge
            success, question, step3 = self.step3_generate_strategic_question(
                topic, subtopic, difficulty, error_catalog, previous_failures, use_thinking=use_thinking)
            attempt_steps.append(step3)
            if not success:
                continue

            # Step 4: Test Sonnet implementation
            sonnet_success, sonnet_response, step4 = self.step4_test_sonnet(question)
            attempt_steps.append(step4)

            # Step 5: Test Haiku implementation
            haiku_success, haiku_response, step5 = self.step5_test_haiku(question)
            attempt_steps.append(step5)

            # Step 6: Judge differentiation (KEY DECISION POINT)
            differentiation_achieved, judge_payload, haiku_failures, step6 = self.step6_judge_responses(
                question, sonnet_response, haiku_response, error_catalog)
            attempt_steps.append(step6)

            steps_completed.extend(attempt_steps)

            judge_reasoning_text = ""
            if isinstance(judge_payload, dict):
                raw_reasoning = judge_payload.get("reasoning")
                if isinstance(raw_reasoning, str):
                    judge_reasoning_text = raw_reasoning.strip()
                if not judge_reasoning_text:
                    try:
                        judge_reasoning_text = json.dumps(judge_payload, ensure_ascii=False)
                    except (TypeError, ValueError):
                        judge_reasoning_text = str(judge_payload)
            else:
                judge_reasoning_text = ""

            judge_reasoning_lower = judge_reasoning_text.lower()

            if differentiation_achieved:
                logger.info(f"✅ Differentiation achieved on attempt {attempt}")

                # Step 7: Create student assessment based on actual weak model failures
                success, assessment, step7 = self.step7_create_student_assessment(
                    question, sonnet_response, haiku_response, haiku_failures)
                steps_completed.append(step7)

                result = SevenStepResult(
                    topic=topic,
                    subtopic=subtopic,
                    difficulty=difficulty,
                    steps_completed=steps_completed,
                    final_success=True,
                    stopped_at_step=7,
                    differentiation_achieved=True,
                    student_assessment_created=success,
                    total_attempts=attempt,
                    weak_model_failures=haiku_failures
                )
                self.repo.mark_run_end(
                    self.run_timestamp,
                    total_steps=len(steps_completed),
                    differentiation_achieved=True,
                    final_success=True
                )
                self._write_final_result(result, assessment if success else None)
                return result
            else:
                logger.info(f"❌ Attempt {attempt} failed differentiation - Step 6 blocked progression")

                # Build detailed failure context for next attempt (includes actual responses)
                failure_summary = {
                    "attempt": attempt,
                    "judge_payload": judge_payload,
                    "sonnet_preview": sonnet_response[:300] + "..." if len(sonnet_response) > 300 else sonnet_response,
                    "haiku_preview": haiku_response[:300] + "..." if len(haiku_response) > 300 else haiku_response
                }

                # Extract specific failure reason
                if "both models succeeded" in judge_reasoning_lower:
                    failure_text = f"Attempt {attempt}: Both models avoided errors. Sonnet: {failure_summary['sonnet_preview']} | Haiku: {failure_summary['haiku_preview']} | Need MORE SUBTLE conceptual traps"
                elif "neither model succeeded" in judge_reasoning_lower:
                    failure_text = f"Attempt {attempt}: Neither model succeeded. Question may be too ambiguous. Judge said: {judge_reasoning_text[:200]}"
                else:
                    failure_text = f"Attempt {attempt}: Insufficient differentiation. Judge: {judge_reasoning_text[:300]}"

                previous_failures.append(failure_text)
        
        # All attempts failed - stopped at Step 6
        result = SevenStepResult(
            topic=topic,
            subtopic=subtopic,
            difficulty=difficulty,
            steps_completed=steps_completed,
            final_success=False,
            stopped_at_step=6,
            differentiation_achieved=False,
            student_assessment_created=False,
            total_attempts=max_attempts,
            weak_model_failures=[]
        )
        self.repo.mark_run_end(
            self.run_timestamp,
            total_steps=len(steps_completed),
            differentiation_achieved=False,
            final_success=False
        )
        self._write_final_result(result)
        return result

    def run_full_pipeline_streaming(self, topic: str, max_attempts: int = 3):
        '''
        Generator version of run_full_pipeline that yields each step as it completes.

        This enables real-time streaming via SSE for debugging and progress tracking.

        Yields:
            PipelineStep objects as each step completes

        Final yield contains:
            Dict with final result including all metadata
        '''
        logger.info(f"Starting streaming 7-step pipeline for: {topic}")

        # Set current topic for database logging
        self.current_topic = topic

        # Initialize log file with run header
        with open(self.log_file, "w") as f:
            f.write(f"Pipeline Run Started: {datetime.now()}\n")
            f.write(f"Run ID: {self.run_timestamp}\n")
            f.write(f"Topic: {topic}\n")
            f.write("="*80 + "\n")

        steps_completed = []

        # Step 1: Generate difficulty categories
        self.repo.mark_run_start(self.run_timestamp, topic)
        success, categories, step1 = self.step1_generate_difficulty_categories(topic)
        steps_completed.append(step1)
        yield step1  # ← Yield immediately!

        if not success:
            result = SevenStepResult(topic, "", "", steps_completed, False, 1, False, False, 1, [])
            self.repo.mark_run_end(
                self.run_timestamp,
                total_steps=len(steps_completed),
                differentiation_achieved=False,
                final_success=False
            )
            self._write_final_result(result)
            yield {"final_result": result}
            return

        # Randomly select difficulty level and subtopic for testing
        available_difficulties = [d for d in ["Beginner", "Intermediate", "Advanced"] if d in categories and categories[d]]
        if available_difficulties:
            difficulty = random.choice(available_difficulties)
            subtopics = categories.get(difficulty, ["General concepts"])
            subtopic = random.choice(subtopics) if subtopics else "General concepts"
        else:
            difficulty = "Intermediate"
            subtopic = "General concepts"

        # Step 2: Generate error catalog
        success, error_catalog, step2 = self.step2_generate_error_catalog(topic, subtopic, difficulty)
        steps_completed.append(step2)
        yield step2  # ← Yield immediately!

        if not success:
            result = SevenStepResult(topic, subtopic, difficulty, steps_completed, False, 2, False, False, 1, [])
            self.repo.mark_run_end(
                self.run_timestamp,
                total_steps=len(steps_completed),
                differentiation_achieved=False,
                final_success=False
            )
            self._write_final_result(result)
            yield {"final_result": result}
            return

        # Retry loop for steps 3-6
        previous_failures = []
        for attempt in range(1, max_attempts + 1):
            logger.info(f"Strategic differentiation attempt {attempt} for {topic}")
            attempt_steps = []

            # Enable thinking mode on retries
            use_thinking = (attempt > 1 and getattr(self, 'judge_supports_thinking', False))

            # Step 3: Generate strategic implementation challenge
            success, question, step3 = self.step3_generate_strategic_question(
                topic, subtopic, difficulty, error_catalog, previous_failures, use_thinking=use_thinking)
            attempt_steps.append(step3)
            yield step3  # ← Yield immediately!

            if not success:
                steps_completed.extend(attempt_steps)
                continue

            # Step 4: Test Sonnet implementation
            sonnet_success, sonnet_response, step4 = self.step4_test_sonnet(question)
            attempt_steps.append(step4)
            yield step4  # ← Yield immediately!

            # Step 5: Test Haiku implementation
            haiku_success, haiku_response, step5 = self.step5_test_haiku(question)
            attempt_steps.append(step5)
            yield step5  # ← Yield immediately!

            # Step 6: Judge differentiation (KEY DECISION POINT)
            differentiation_achieved, judge_payload, haiku_failures, step6 = self.step6_judge_responses(
                question, sonnet_response, haiku_response, error_catalog)
            attempt_steps.append(step6)
            yield step6  # ← Yield immediately!

            steps_completed.extend(attempt_steps)

            judge_reasoning_text = ""
            if isinstance(judge_payload, dict):
                raw_reasoning = judge_payload.get("reasoning")
                if isinstance(raw_reasoning, str):
                    judge_reasoning_text = raw_reasoning.strip()
                if not judge_reasoning_text:
                    try:
                        judge_reasoning_text = json.dumps(judge_payload, ensure_ascii=False)
                    except (TypeError, ValueError):
                        judge_reasoning_text = str(judge_payload)
            else:
                judge_reasoning_text = ""

            judge_reasoning_lower = judge_reasoning_text.lower()

            if differentiation_achieved:
                logger.info(f"✅ Differentiation achieved on attempt {attempt}")

                # Step 7: Create student assessment
                success, assessment, step7 = self.step7_create_student_assessment(
                    question, sonnet_response, haiku_response, haiku_failures)
                steps_completed.append(step7)
                yield step7  # ← Yield immediately!

                # Yield final result
                final_result = SevenStepResult(
                    topic=topic,
                    subtopic=subtopic,
                    difficulty=difficulty,
                    steps_completed=steps_completed,
                    final_success=True,
                    stopped_at_step=7,
                    differentiation_achieved=True,
                    student_assessment_created=success,
                    total_attempts=attempt,
                    weak_model_failures=haiku_failures
                )
                self.repo.mark_run_end(
                    self.run_timestamp,
                    total_steps=len(steps_completed),
                    differentiation_achieved=True,
                    final_success=True
                )
                self._write_final_result(final_result, assessment if success else None)
                yield {"final_result": final_result, "assessment": assessment}
                return
            else:
                logger.info(f"❌ Attempt {attempt} failed differentiation")

                # Extract specific failure reason
                if "both models succeeded" in judge_reasoning_lower:
                    failure_text = (
                        f"Attempt {attempt}: Both models avoided errors. Sonnet: "
                        f"{sonnet_response[:300]}... | Haiku: {haiku_response[:300]}... | Need MORE SUBTLE conceptual traps"
                    )
                elif "neither model succeeded" in judge_reasoning_lower:
                    failure_text = f"Attempt {attempt}: Neither model succeeded. Question may be too ambiguous."
                else:
                    failure_text = f"Attempt {attempt}: Insufficient differentiation."

                previous_failures.append(failure_text)

        # All attempts failed - stopped at Step 6
        final_result = SevenStepResult(
            topic=topic,
            subtopic=subtopic,
            difficulty=difficulty,
            steps_completed=steps_completed,
            final_success=False,
            stopped_at_step=6,
            differentiation_achieved=False,
            student_assessment_created=False,
            total_attempts=max_attempts,
            weak_model_failures=[]
        )
        self.repo.mark_run_end(
            self.run_timestamp,
            total_steps=len(steps_completed),
            differentiation_achieved=False,
            final_success=False
        )
        self._write_final_result(final_result)
        yield {"final_result": final_result}

    def run_batch_test(self, topics: List[str]) -> List[SevenStepResult]:
        '''Run corrected 7-step pipeline on multiple topics'''
        results = []

        for i, topic in enumerate(topics, 1):
            print(f"\n{'='*60}")
            print(f"CORRECTED PIPELINE - TOPIC {i}/{len(topics)}: {topic}")
            print(f"{'='*60}")

            result = self.run_full_pipeline(topic)
            results.append(result)

            # Print immediate result
            if result.differentiation_achieved:
                print(f"✅ SUCCESS: Achieved differentiation in {result.total_attempts} attempts")
                if result.weak_model_failures:
                    print(f"   Weak model failures: {', '.join(result.weak_model_failures)}")
                else:
                    print(f"❌ FAILED: Stopped at Step {result.stopped_at_step} after {result.total_attempts} attempts")
                
                # Save results
                # self.save_results(results)
                return results
            
            def save_results(self, results: List[SevenStepResult]):        '''Save comprehensive results'''
        timestamp = datetime.now().strftime("%Y%m%d_%H%M%S")
        
        # Convert to serializable format
        results_data = []
        for result in results:
            steps_data = []
            for step in result.steps_completed:
                steps_data.append({
                    "step_number": step.step_number,
                    "step_name": step.step_name,
                    "model_used": step.model_used,
                    "success": step.success,
                    "timestamp": step.timestamp,
                    "response_length": len(step.response)
                })
            
            results_data.append({
                "topic": result.topic,
                "subtopic": result.subtopic,
                "difficulty": result.difficulty,
                "final_success": result.final_success,
                "stopped_at_step": result.stopped_at_step,
                "differentiation_achieved": result.differentiation_achieved,
                "student_assessment_created": result.student_assessment_created,
                "total_attempts": result.total_attempts,
                "weak_model_failures": result.weak_model_failures,
                "steps_completed": steps_data
            })
        
        final_data = {
            "pipeline_version": "corrected_7step_v1",
            "run_info": {
                "timestamp": datetime.now().isoformat(),
                "total_topics": len(results),
                "model_config": {
                    "opus": self.model_opus,
                    "sonnet": self.model_sonnet,
                    "haiku": self.model_haiku
                }
            },
            "results": results_data,
            "summary": {
                "topics_with_differentiation": len([r for r in results if r.differentiation_achieved]),
                "topics_stopped_at_step6": len([r for r in results if r.stopped_at_step == 6]),
                "average_attempts": sum(r.total_attempts for r in results) / len(results) if results else 0,
                "full_pipeline_success_rate": len([r for r in results if r.final_success]) / len(results) if results else 0,
                "common_weak_model_failures": self._extract_common_failures(results)
            }
        }
        
        filename = os.path.join(self.script_dir, f"corrected_7step_results_{timestamp}.json")
        with open(filename, "w") as f:
            json.dump(final_data, f, indent=2)
        
        print(f"\n📊 Results saved to: {filename}")
        print(f"📝 Detailed logs in: {self.log_file}")
        print(f"💾 Full step data stored in database: {self.db_path}")

        # Save results
        # self.save_results(results)
        return results

    
    def _extract_common_failures(self, results: List[SevenStepResult]) -> Dict[str, int]:
        '''Extract common patterns from weak model failures'''
        failure_counts = {}
        for result in results:
            for failure in result.weak_model_failures:
                # Normalize failure text for counting
                normalized = failure.lower().strip()
                if normalized:
                    failure_counts[normalized] = failure_counts.get(normalized, 0) + 1
        
        # Return top 5 most common failures
        sorted_failures = sorted(failure_counts.items(), key=lambda x: x[1], reverse=True)
        return dict(sorted_failures[:5])

def main():
    '''Run corrected 7-step pipeline test'''
    pipeline = CorrectedSevenStepPipeline()
    
    test_topics = [
        "LLM Post-Training with DPO",
        "Model Quantization and Optimization",
        "Reinforcement Learning from Human Feedback (RLHF)"
    ]
    
    print("🧠 CORRECTED 7-Step Adversarial Pipeline Test")
    print("="*50)
    print("Key Changes:")
    print("- Step 3: Strategic questions (NO pre-embedded errors)")
    print("- Steps 4-5: Models provide complete implementations")
    print("- Step 6: Judge compares implementations vs error catalog")
    print("- Step 7: Creates assessment based on actual weak failures")
    print("="*50)
    
    results = pipeline.run_batch_test(test_topics)
    
    # Summary analysis
    successful = len([r for r in results if r.differentiation_achieved])
    stopped_at_6 = len([r for r in results if r.stopped_at_step == 6])
    
    print("\n🏆 CORRECTED PIPELINE RESULTS")
    print(f"Topics with successful differentiation: {successful}/{len(results)}")
    print(f"Topics stopped at Step 6 (no differentiation): {stopped_at_6}/{len(results)}")
    print(f"Step 6 blocking rate: {(stopped_at_6/len(results))*100:.1f}%")
    
    # Show common failure patterns
    if results:
        common_failures = pipeline._extract_common_failures(results)
        if common_failures:
            print("\n📊 Common Weak Model Failure Patterns:")
            for failure, count in common_failures.items():
                print(f"  {count}x: {failure}")

if __name__ == "__main__":
    main()<|MERGE_RESOLUTION|>--- conflicted
+++ resolved
@@ -60,16 +60,11 @@
     weak_model_failures: List[str]  # Track actual failure patterns
 
 class CorrectedSevenStepPipeline:
-<<<<<<< HEAD
     def __init__(self, provider: str = "openai"):
-=======
-    def __init__(self, provider: str = "anthropic"):
->>>>>>> 703cbbed
         '''
         Initialize the corrected 7-step pipeline with timestamped logging.
 
         Args:
-<<<<<<< HEAD
             provider: Model provider to use - either "anthropic" or "openai" (default)
         '''
         self.provider = provider
@@ -89,47 +84,17 @@
                 # OpenAI thinking support TBD
                 self.judge_supports_thinking = False
 
-=======
-            provider: Model provider to use - either "anthropic" (default) or "openai"
-        '''
-        self.provider = provider
-
-        # Get client and models for the specified provider
-        try:
-            self.runtime_client, models = get_model_provider(provider)
-            self.model_strong = models["strong"]
-            self.model_mid = models["mid"]
-            self.model_weak = models["weak"]
-
-            # For Anthropic, check if judge supports thinking
-            if provider == "anthropic":
-                self.roles = load_model_roles()
-                self.judge_supports_thinking = self.roles["judge"].supports_thinking
-            else:
-                # OpenAI thinking support TBD
-                self.judge_supports_thinking = False
-
->>>>>>> 703cbbed
             logger.info(f"Pipeline initialized with provider: {provider}")
             logger.info(f"Models - Strong: {self.model_strong}, Mid: {self.model_mid}, Weak: {self.model_weak}")
         except Exception as e:
             logger.error(f"Failed to initialize pipeline with provider '{provider}': {e}")
             raise
-<<<<<<< HEAD
 
         # Maintain backward compatibility for Bedrock-specific attributes
         if provider == "anthropic":
             self.bedrock_runtime = self.runtime_client
             self.aws_region = "us-west-2"
 
-=======
-
-        # Maintain backward compatibility for Bedrock-specific attributes
-        if provider == "anthropic":
-            self.bedrock_runtime = self.runtime_client
-            self.aws_region = "us-west-2"
-
->>>>>>> 703cbbed
         self.invoker = Invoker(self.runtime_client)
 
         # Get the absolute path of the directory containing this script
