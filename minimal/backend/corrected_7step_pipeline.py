--- conflicted
+++ resolved
@@ -60,20 +60,12 @@
     weak_model_failures: List[str]  # Track actual failure patterns
 
 class CorrectedSevenStepPipeline:
-<<<<<<< HEAD
     def __init__(self, provider: str = "openai"):
-=======
-    def __init__(self, provider: str = "anthropic"):
->>>>>>> 8c9887a4
         '''
         Initialize the corrected 7-step pipeline with timestamped logging.
 
         Args:
-<<<<<<< HEAD
             provider: Model provider to use - either "anthropic" or "openai" (default)
-=======
-            provider: Model provider to use - either "anthropic" (default) or "openai"
->>>>>>> 8c9887a4
         '''
         self.provider = provider
 
