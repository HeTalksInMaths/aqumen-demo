--- conflicted
+++ resolved
@@ -15,11 +15,7 @@
     "test:screenshot": "playwright test ../tests/e2e/debug-helper.spec.ts -g screenshot",
     "test:report": "playwright show-report",
     "test:codegen": "playwright codegen http://localhost:5173",
-<<<<<<< HEAD
-    "test:colors": "playwright test tests/e2e/color-rendering.spec.ts"
-=======
     "test": "node --test ../../code_testing/frontend/tests/api.test.mjs"
->>>>>>> 2cdc4963
   },
   "dependencies": {
     "lucide-react": "latest",
